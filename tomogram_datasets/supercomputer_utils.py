"""
A collection of utilities for use on BYU's supercomputer.
"""


import re
import os
from .annotation import AnnotationFile
from .tomogram import TomogramFile

from typing import List, Union, Optional

def all_fm_tomograms() -> List[TomogramFile]:
    """Collect all pairs of `.rec` tomogram filepaths and flagellar motor `.mod` filepaths.

    Returns:
        TomogramFile objects with their annotations.
    """
    tomograms = []
    
    # ~~~ DRIVE 1 ~~~ #
    # Hylemonella
    root = f"/grphome/grp_tomo_db1_d1/nobackup/archive/TomoDB1_d1/FlagellarMotor_P1/Hylemonella gracilis"
    dir_regex = re.compile(r"yc\d{4}.*")
    directories = seek_dirs(root, dir_regex)
    
    flagellum_regex = re.compile(r"^fm.mod$", re.IGNORECASE)
    tomogram_regex = re.compile(r".*\.rec$")
    
    these_tomograms = seek_annotated_tomos(
        directories, 
        tomogram_regex, 
        [flagellum_regex], 
        ["Flagellar Motor"]
    )
    tomograms += these_tomograms

    # ~~~ DRIVE 2 ~~~ #
    # Legionella
    root = f"/grphome/grp_tomo_db1_d2/nobackup/archive/TomoDB1_d2/FlagellarMotor_P2/legionella"
    dir_regex = re.compile(r"dg\d{4}.*")
    directories = seek_dirs(root, dir_regex)
    
    flagellum_regex = re.compile(r"^FM\.mod$")
    tomogram_regex = re.compile(r".*SIRT_1k\.rec$")
    
    these_tomograms = seek_annotated_tomos(
        directories, 
        tomogram_regex, 
        [flagellum_regex], 
        ["Flagellar Motor"]
    )
    tomograms += these_tomograms

    # Pseudomonas
    root = f"/grphome/grp_tomo_db1_d2/nobackup/archive/TomoDB1_d2/FlagellarMotor_P2/Pseudomonasaeruginosa/done"
    dir_regex = re.compile(r"ab\d{4}.*")
    directories = seek_dirs(root, dir_regex)
    
    flagellum_regex = re.compile(r"^FM\.mod$")
    tomogram_regex = re.compile(r".*SIRT_1k\.rec$")
    
    these_tomograms = seek_annotated_tomos(
        directories, 
        tomogram_regex, 
        [flagellum_regex], 
        ["Flagellar Motor"]
    )
    tomograms += these_tomograms

    # Proteus_mirabilis
    root = f"/grphome/grp_tomo_db1_d2/nobackup/archive/TomoDB1_d2/FlagellarMotor_P2/Proteus_mirabilis"
    dir_regex = re.compile(r"qya\d{4}.*")
    directories = seek_dirs(root, dir_regex)
    
    flagellum_regex = re.compile(r"^FM\.mod$")
    tomogram_regex = re.compile(r".*\.rec$")
    
    these_tomograms = seek_annotated_tomos(
        directories, 
        tomogram_regex, 
        [flagellum_regex], 
        ["Flagellar Motor"]
    )
    tomograms += these_tomograms

    # ~~~ DRIVE 3 ~~~ #
    # Bdellovibrio
    root = f"/grphome/grp_tomo_db1_d3/nobackup/archive/TomoDB1_d3/jhome_extra/Bdellovibrio_YW"
    dir_regex = re.compile(r"yc\d{4}.*")
    directories = seek_dirs(root, dir_regex)
    
    flagellum_regex = re.compile(r"^flagellum_SIRT_1k\.mod$")
    tomogram_regex = re.compile(r".*SIRT_1k\.rec$")
    
    these_tomograms = seek_annotated_tomos(
        directories, 
        tomogram_regex, 
        [flagellum_regex], 
        ["Flagellar Motor"]
    )
    tomograms += these_tomograms

    # Azospirillum
    root = f"/grphome/grp_tomo_db1_d3/nobackup/archive/TomoDB1_d3/jhome_extra/AzospirillumBrasilense/done"
    dir_regex = re.compile(r"ab\d{4}.*")
    directories = seek_dirs(root, dir_regex)
    
    flagellum_regex = re.compile(r"^FM3\.mod$")
    tomogram_regex = re.compile(r".*SIRT_1k\.rec$")
    
    these_tomograms = seek_annotated_tomos(
        directories, 
        tomogram_regex, 
        [flagellum_regex], 
        ["Flagellar Motor"]
    )
    tomograms += these_tomograms

    #Vibrio_harveyi
    root = f"/grphome/grp_tomo_db1_d3/nobackup/archive/TomoDB1_d3/jhome_extra/Vibrio_harveyi"
    dir_regex = re.compile(r"ab\d{4}.*")
    directories = seek_dirs(root, dir_regex)
    
    flagellum_regex = re.compile(r"^FM\.mod$")
    tomogram_regex = re.compile(r".*SIRT_1k\.rec$")
    
    these_tomograms = seek_annotated_tomos(
        directories, 
        tomogram_regex, 
        [flagellum_regex], 
        ["Flagellar Motor"]
    )
    tomograms += these_tomograms

    # ~~~ ZHIPING ~~~ #
    root = f"/grphome/fslg_imagseg/nobackup/archive/zhiping_data/caulo_WT/"
    dir_regex = re.compile(r"rrb\d{4}.*")
    directories = seek_dirs(root, dir_regex)
    
    flagellum_regex = re.compile(r"^flagellum\.mod$")
    tomogram_regex = re.compile(r".*\.rec$")
    
    these_tomograms = seek_annotated_tomos(
        directories, 
        tomogram_regex, 
        [flagellum_regex], 
        ["Flagellar Motor"]
    )
    tomograms += these_tomograms

<<<<<<< HEAD
=======
    # ~~~ ANNOTATION PARTY ~~~ #
    root = f"/grphome/grp_tomo_db1_d4/nobackup/archive/ExperimentRuns/"
    dir_regex = re.compile(r"(sma\d{4}.*)|(Vibrio.*)")
    directories = seek_dirs(root, dir_regex)

    flagellum_regex = re.compile(r"flagellar_motor\.mod")
    tomogram_regex = re.compile(r".*\.mrc$")

    these_tomograms = seek_annotated_tomos(
        directories, 
        tomogram_regex, 
        [flagellum_regex], 
        ["Flagellar Motor"]
    )
    tomograms += these_tomograms
    
    # ~~~ STEFANO ~~~ #
    root = f"/grphome/grp_tomo_db1_d4/nobackup/archive/ExperimentRuns"
    dir_regex = re.compile(r"sma\d{4}")
    directories = seek_dirs(root, dir_regex)
    
    flagellum_regex = re.compile(r"^flagellar_motor\.mod$")
    tomogram_regex = re.compile(r".*\.mrc$")
    
    these_tomograms = seek_annotated_tomos(
        directories, 
        tomogram_regex, 
        [flagellum_regex], 
        ["Flagellar Motor"]
    )
    tomograms += these_tomograms

    return tomograms
>>>>>>> e9f72a25
    


def seek_file(directory: str, regex: re.Pattern) -> Union[str, None]:
    """Search for a file matching the given regex recursively in the specified
    directory.

    Args:
        directory (str): The root directory to start the search. regex
        (re.Pattern): The regex pattern to match the filenames.

    Returns:
        The full path of the matching file, or None if no match is
        found.
    """
    for root, dirs, files in os.walk(directory):
        for file in files:
            if regex.match(file):
                return os.path.join(root, file)
        for dir in dirs:
            target = seek_file(dir, regex)
            if target is not None:
                return target
    return None

def seek_files(
        directory: str, 
        regex: re.Pattern, 
        files: Optional[List[str]] = None
    ) -> List[str]:
    """Search for all files matching the given regex recursively in the specified
    directory.

    Args:
        directory (str): The root directory to start the search. 
        
        regex (re.Pattern): The regex pattern to match the filenames.

        files (list, optional): A list to accumulate matched files.
        Should not be set in general usage, as this is used only for internal
        recursion. Defaults to None.

    Returns:
        A list of the full paths of each matching file.
    """
    if files is None:
        files = []
    for root, dirs, dir_files in os.walk(directory):
        for dir_file in dir_files:
            if regex.match(dir_file):
                files.append(os.path.join(root, dir_file))
        for dir in dirs:
            files = seek_files(os.path.join(root, dir), regex, files)
    return files

def seek_dirs(
            root: str, 
            regex: re.Pattern, 
            directories: Optional[List[str]] = None
        ) -> Union[List[str], None]:
    """Search for directories matching the given regex recursively within the
    specified root directory.

    Args:
        root (str): The root directory to start the search.

        regex (re.Pattern): The regex pattern to match the directory names.
        
        directories (list, optional): A list to accumulate matched directories.
        Should not be set in general usage, as this is used only for internal
        recursion. Defaults to None.

    Returns:
        A list of paths of matching directories.
    """
    if directories is None:
        directories = []
    for this_root, dirs, _ in os.walk(root):
        for dir in dirs:
            if regex.match(dir):
                directories.append(os.path.join(this_root, dir))
            else:
                directories = seek_dirs(dir, regex, directories)
    return directories

def seek_set(
            directory: str, 
            regexes: List[re.Pattern], 
            matches: List[str] = None
        ) -> Union[List[str], None]:
    """Recursively search the specified directory for exactly one match for each regex in the list.

    Args:
        directory (str): The directory to search.

        regexes (list of re.Pattern): A list of regex patterns to match filenames.

        matches (list, optional): A list to accumulate matches. Should not be
        set in general usage, as this is used only for internal recursion.
        Defaults to None.

    Returns:
        A list of matching file paths or None if extra matches are found.
    """
    if matches is None:
        matches = [None for _ in regexes]

    for root, dirs, files in os.walk(directory):
        for file in files:
            for r_idx, r in enumerate(regexes):
                if re.match(r, file):
                    if matches[r_idx] is None:
                        matches[r_idx] = os.path.join(root, file)
                    else:
                        return None  # Extra match found
    return matches

def seek_annotated_tomos(
            directories: List[str], 
            tomo_regex: re.Pattern, 
            annotation_regexes: List[re.Pattern], 
            annotation_names: List[str]
        ) -> List[TomogramFile]:
    """Collect pairs of tomogram files and their corresponding annotation files.

    Args:
        directories (list of str): List of directories to search for tomograms
        and annotations.
        
        tomo_regex (re.Pattern): The regex pattern to match tomogram filenames.
        
        annotation_regexes (list of re.Pattern): A list of regex patterns to
        match annotation filenames.
        
        annotation_names (list of str): A list of names for the annotations.

    Returns:
        TomogramFile objects with their corresponding
        annotations.
    """
    tomos = []
    for dir in directories:
        matches = seek_set(dir, [tomo_regex] + annotation_regexes)
        if matches is not None and None not in matches:
            tomogram_file = matches[0]
            annotation_files = matches[1:]
            annotations = []
            for (file, name) in zip(annotation_files, annotation_names):
                try:
                    annotations.append(AnnotationFile(file, name))
                except Exception as e:
                    print(f"An exception occured while loading `{file}`:\n{e}\n")
            tomo = TomogramFile(tomogram_file, annotations, load=False)
            tomos.append(tomo)
    return tomos<|MERGE_RESOLUTION|>--- conflicted
+++ resolved
@@ -117,22 +117,6 @@
     )
     tomograms += these_tomograms
 
-    #Vibrio_harveyi
-    root = f"/grphome/grp_tomo_db1_d3/nobackup/archive/TomoDB1_d3/jhome_extra/Vibrio_harveyi"
-    dir_regex = re.compile(r"ab\d{4}.*")
-    directories = seek_dirs(root, dir_regex)
-    
-    flagellum_regex = re.compile(r"^FM\.mod$")
-    tomogram_regex = re.compile(r".*SIRT_1k\.rec$")
-    
-    these_tomograms = seek_annotated_tomos(
-        directories, 
-        tomogram_regex, 
-        [flagellum_regex], 
-        ["Flagellar Motor"]
-    )
-    tomograms += these_tomograms
-
     # ~~~ ZHIPING ~~~ #
     root = f"/grphome/fslg_imagseg/nobackup/archive/zhiping_data/caulo_WT/"
     dir_regex = re.compile(r"rrb\d{4}.*")
@@ -149,8 +133,6 @@
     )
     tomograms += these_tomograms
 
-<<<<<<< HEAD
-=======
     # ~~~ ANNOTATION PARTY ~~~ #
     root = f"/grphome/grp_tomo_db1_d4/nobackup/archive/ExperimentRuns/"
     dir_regex = re.compile(r"(sma\d{4}.*)|(Vibrio.*)")
@@ -167,24 +149,7 @@
     )
     tomograms += these_tomograms
     
-    # ~~~ STEFANO ~~~ #
-    root = f"/grphome/grp_tomo_db1_d4/nobackup/archive/ExperimentRuns"
-    dir_regex = re.compile(r"sma\d{4}")
-    directories = seek_dirs(root, dir_regex)
-    
-    flagellum_regex = re.compile(r"^flagellar_motor\.mod$")
-    tomogram_regex = re.compile(r".*\.mrc$")
-    
-    these_tomograms = seek_annotated_tomos(
-        directories, 
-        tomogram_regex, 
-        [flagellum_regex], 
-        ["Flagellar Motor"]
-    )
-    tomograms += these_tomograms
-
     return tomograms
->>>>>>> e9f72a25
     
 
 
